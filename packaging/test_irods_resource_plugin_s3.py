import commands
import os
import re
import shutil
import subprocess

import sys
if sys.version_info >= (2,7):
    import unittest
else:
    import unittest2 as unittest

import lib
from resource_suite import ResourceSuite
from test_chunkydevtest import ChunkyDevTest

class Test_Compound_with_S3_Resource(ResourceSuite, ChunkyDevTest, unittest.TestCase):
    def setUp(self):
        hostname = lib.get_hostname()
        with lib.make_session_for_existing_admin() as admin_session:
            keypairfile='/projects/irods/vsphere-testing/externals/amazon_web_services-CI.keypair'
<<<<<<< HEAD
            bucketname=os.environ.get('S3BUCKET', 'irods-ci')
            s3params='S3_DEFAULT_HOSTNAME=s3.amazonaws.com;S3_AUTH_FILE='+keypairfile+';S3_RETRY_COUNT=15;S3_WAIT_TIME_SEC=1;S3_PROTO=HTTPS;S3_MPU_CHUNK=10;S3_MPU_THREADS=4'
            s3params=os.environ.get('S3PARAMS', s3params);
            admin_session.assert_icommand("iadmin modresc demoResc name origResc", 'STDOUT_SINGLELINE', 'rename', stdin_string='yes\n')
            admin_session.assert_icommand("iadmin mkresc demoResc compound", 'STDOUT_SINGLELINE', 'compound')
            admin_session.assert_icommand("iadmin mkresc cacheResc 'unixfilesystem' "+hostname+":/var/lib/irods/cacheRescVault", 'STDOUT_SINGLELINE', 'cacheResc')
            admin_session.assert_icommand('iadmin mkresc archiveResc s3 '+hostname+':/'+bucketname+'/irods/Vault "'+s3params+'"', 'STDOUT_SINGLELINE', 'archiveResc')
=======
            s3hostname='s3.amazonaws.com'
            s3bucketname='irods-ci'
            s3proto='http'
            s3stsdate=''
            admin_session.assert_icommand("iadmin modresc demoResc name origResc", 'STDOUT_SINGLELINE', 'rename', stdin_string='yes\n')
            admin_session.assert_icommand("iadmin mkresc demoResc compound", 'STDOUT_SINGLELINE', 'compound')
            admin_session.assert_icommand("iadmin mkresc cacheResc 'unixfilesystem' "+hostname+":/var/lib/irods/cacheRescVault", 'STDOUT_SINGLELINE', 'cacheResc')
            admin_session.assert_icommand('iadmin mkresc archiveResc s3 '+hostname+':/'+s3bucketname+'/irods/Vault "S3_DEFAULT_HOSTNAME='+s3hostname+';S3_AUTH_FILE='+keypairfile+';S3_RETRY_COUNT=15;S3_WAIT_TIME_SEC=1;S3_PROTO='+s3proto+';S3_STSDATE='+s3stsdate+'"', 'STDOUT_SINGLELINE', 'archiveResc')
>>>>>>> aa3942b6
            admin_session.assert_icommand("iadmin addchildtoresc demoResc cacheResc cache")
            admin_session.assert_icommand("iadmin addchildtoresc demoResc archiveResc archive")
        super(Test_Compound_with_S3_Resource, self).setUp()

    def tearDown(self):
        super(Test_Compound_with_S3_Resource, self).tearDown()
        with lib.make_session_for_existing_admin() as admin_session:
            admin_session.assert_icommand("iadmin rmchildfromresc demoResc archiveResc")
            admin_session.assert_icommand("iadmin rmchildfromresc demoResc cacheResc")
            admin_session.assert_icommand("iadmin rmresc archiveResc")
            admin_session.assert_icommand("iadmin rmresc cacheResc")
            admin_session.assert_icommand("iadmin rmresc demoResc")
            admin_session.assert_icommand("iadmin modresc origResc name demoResc", 'STDOUT_SINGLELINE', 'rename', stdin_string='yes\n')
        shutil.rmtree(lib.get_irods_top_level_dir() + "/archiveRescVault", ignore_errors=True)
        shutil.rmtree(lib.get_irods_top_level_dir() + "/cacheRescVault", ignore_errors=True)

    def test_irm_specific_replica(self):
        self.admin.assert_icommand("ils -L "+self.testfile,'STDOUT_SINGLELINE',self.testfile) # should be listed
        self.admin.assert_icommand("irepl -R "+self.testresc+" "+self.testfile) # creates replica
        self.admin.assert_icommand("ils -L "+self.testfile,'STDOUT_SINGLELINE',self.testfile) # should be listed twice
        self.admin.assert_icommand("irm -n 0 "+self.testfile) # remove original from cacheResc only
        self.admin.assert_icommand("ils -L "+self.testfile,'STDOUT_SINGLELINE',["2 "+self.testresc,self.testfile]) # replica 2 should still be there
        self.admin.assert_icommand_fail("ils -L "+self.testfile,'STDOUT_SINGLELINE',["0 "+self.admin.default_resource,self.testfile]) # replica 0 should be gone
        trashpath = self.admin.session_collection_trash
        self.admin.assert_icommand_fail("ils -L "+trashpath+"/"+self.testfile,'STDOUT_SINGLELINE',["0 "+self.admin.default_resource,self.testfile]) # replica should not be in trash

    @unittest.skip("--wlock has possible race condition due to Compound/Replication PDMO")
    def test_local_iput_collision_with_wlock(self):
        pass

    @unittest.skip("NOTSURE / FIXME ... -K not supported, perhaps")
    def test_local_iput_checksum(self):
        pass

    @unittest.skip("EMPTY_RESC_PATH - no vault path for coordinating resources")
    def test_ireg_as_rodsuser_in_vault(self):
        pass

    @unittest.skip("No Vault for S3 archive resource")
    def test_iput_overwrite_others_file__ticket_2086(self):
        pass

    def test_local_iput_with_force_and_destination_resource__ticket_1706(self):
        # local setup
        filename = "iputwithforceanddestination.txt"
        filepath = lib.create_local_testfile(filename)
        doublefile = "doublefile.txt"
        os.system("cat %s %s > %s" % (filename, filename, doublefile))
        doublesize = str(os.stat(doublefile).st_size)
        # assertions
        self.admin.assert_icommand("ils -L "+filename,'STDERR_SINGLELINE',"does not exist")                           # should not be listed
        self.admin.assert_icommand("iput "+filename)                                                      # put file
        self.admin.assert_icommand("irepl -R "+self.testresc+" "+filename)                                # replicate to test resource
        self.admin.assert_icommand("ils -L "+filename,'STDOUT_SINGLELINE',filename)                                    #
        self.admin.assert_icommand("iput -f -R %s %s %s" % (self.testresc, doublefile, filename) )        # overwrite test repl with different data
        self.admin.assert_icommand("ils -L "+filename,'STDOUT_SINGLELINE',[" 0 "," "+filename])                        # default resource cache should have dirty copy
        self.admin.assert_icommand("ils -L "+filename,'STDOUT_SINGLELINE',[" 1 "," "+filename])                        # default resource archive should have dirty copy
        self.admin.assert_icommand_fail("ils -L "+filename,'STDOUT_SINGLELINE',[" 0 "," "+doublesize+" "," "+filename]) # default resource cache should not have doublesize file
        self.admin.assert_icommand_fail("ils -L "+filename,'STDOUT_SINGLELINE',[" 1 "," "+doublesize+" "," "+filename]) # default resource archive should not have doublesize file
        self.admin.assert_icommand("ils -L "+filename,'STDOUT_SINGLELINE',[" 2 "," "+doublesize+" ","& "+filename])    # targeted resource should have new double clean copy
        # local cleanup
        os.remove(filepath)
        os.remove(doublefile)

    ###################
    # irepl
    ###################

    def test_irepl_update_replicas(self):
        # local setup
        filename = "updatereplicasfile.txt"
        filepath = lib.create_local_testfile(filename)
        hostname = lib.get_hostname()
        doublefile = "doublefile.txt"
        os.system("cat %s %s > %s" % (filename, filename, doublefile))
        doublesize = str(os.stat(doublefile).st_size)

        # assertions
        self.admin.assert_icommand("iadmin mkresc thirdresc unixfilesystem %s:/tmp/thirdrescVault" % hostname, 'STDOUT_SINGLELINE', "Creating")   # create third resource
        self.admin.assert_icommand("iadmin mkresc fourthresc unixfilesystem %s:/tmp/fourthrescVault" % hostname, 'STDOUT_SINGLELINE', "Creating") # create fourth resource
        self.admin.assert_icommand("ils -L "+filename,'STDERR_SINGLELINE',"does not exist")              # should not be listed
        self.admin.assert_icommand("iput "+filename)                                         # put file
        self.admin.assert_icommand("irepl -R "+self.testresc+" "+filename)                   # replicate to test resource
        self.admin.assert_icommand("irepl -R thirdresc "+filename)                           # replicate to third resource
        self.admin.assert_icommand("irepl -R fourthresc "+filename)                          # replicate to fourth resource
        self.admin.assert_icommand("iput -f -R "+self.testresc+" "+doublefile+" "+filename)  # repave overtop test resource
        self.admin.assert_icommand("ils -L "+filename,'STDOUT_SINGLELINE',filename)                       # for debugging

        self.admin.assert_icommand_fail("ils -L "+filename,'STDOUT_SINGLELINE',[" 0 "," & "+filename]) # should have a dirty copy
        self.admin.assert_icommand_fail("ils -L "+filename,'STDOUT_SINGLELINE',[" 1 "," & "+filename]) # should have a dirty copy
        self.admin.assert_icommand("ils -L "+filename,'STDOUT_SINGLELINE',[" 2 "," & "+filename])     # should have a clean copy
        self.admin.assert_icommand_fail("ils -L "+filename,'STDOUT_SINGLELINE',[" 3 "," & "+filename]) # should have a dirty copy
        self.admin.assert_icommand_fail("ils -L "+filename,'STDOUT_SINGLELINE',[" 4 "," & "+filename]) # should have a dirty copy

        self.admin.assert_icommand("irepl -U "+filename)                                 # update last replica

        self.admin.assert_icommand_fail("ils -L "+filename,'STDOUT_SINGLELINE',[" 0 "," & "+filename]) # should have a dirty copy
        self.admin.assert_icommand_fail("ils -L "+filename,'STDOUT_SINGLELINE',[" 1 "," & "+filename]) # should have a dirty copy
        self.admin.assert_icommand("ils -L "+filename,'STDOUT_SINGLELINE',[" 2 "," & "+filename])     # should have a clean copy
        self.admin.assert_icommand_fail("ils -L "+filename,'STDOUT_SINGLELINE',[" 3 "," & "+filename]) # should have a dirty copy
        self.admin.assert_icommand("ils -L "+filename,'STDOUT_SINGLELINE',[" 4 "," & "+filename])     # should have a clean copy

        self.admin.assert_icommand("irepl -aU "+filename)                                # update all replicas

        self.admin.assert_icommand("ils -L "+filename,'STDOUT_SINGLELINE',[" 0 "," & "+filename])     # should have a clean copy
        self.admin.assert_icommand("ils -L "+filename,'STDOUT_SINGLELINE',[" 1 "," & "+filename])     # should have a clean copy
        self.admin.assert_icommand("ils -L "+filename,'STDOUT_SINGLELINE',[" 2 "," & "+filename])     # should have a clean copy
        self.admin.assert_icommand("ils -L "+filename,'STDOUT_SINGLELINE',[" 3 "," & "+filename])     # should have a clean copy
        self.admin.assert_icommand("ils -L "+filename,'STDOUT_SINGLELINE',[" 4 "," & "+filename])     # should have a clean copy

        self.admin.assert_icommand("irm -f "+filename)                                   # cleanup file
        self.admin.assert_icommand("iadmin rmresc thirdresc")                            # remove third resource
        self.admin.assert_icommand("iadmin rmresc fourthresc")                           # remove third resource

        # local cleanup
        os.remove(filepath)
        os.remove(doublefile)

    def test_irepl_over_existing_second_replica__ticket_1705(self):
        # local setup
        filename = "secondreplicatest.txt"
        filepath = lib.create_local_testfile(filename)
        # assertions
        self.admin.assert_icommand("ils -L "+filename,'STDERR_SINGLELINE',"does not exist")          # should not be listed
        self.admin.assert_icommand("iput -R "+self.testresc+" "+filename)                # put file
        self.admin.assert_icommand("ils -L "+filename,'STDOUT_SINGLELINE',filename)                   # for debugging
        self.admin.assert_icommand("irepl "+filename)                                    # replicate to default resource
        self.admin.assert_icommand("ils -L "+filename,'STDOUT_SINGLELINE',filename)                   # for debugging
        self.admin.assert_icommand("irepl "+filename)                                    # replicate overtop default resource
        self.admin.assert_icommand_fail("ils -L "+filename,'STDOUT_SINGLELINE',[" 3 "," & "+filename]) # should not have a replica 3
        self.admin.assert_icommand("irepl -R "+self.testresc+" "+filename)               # replicate overtop test resource
        self.admin.assert_icommand_fail("ils -L "+filename,'STDOUT_SINGLELINE',[" 3 "," & "+filename]) # should not have a replica 3
        # local cleanup
        os.remove(filepath)

    def test_irepl_over_existing_third_replica__ticket_1705(self):
        # local setup
        filename = "thirdreplicatest.txt"
        filepath = lib.create_local_testfile(filename)
        hostname = lib.get_hostname()
        # assertions
        self.admin.assert_icommand("iadmin mkresc thirdresc unixfilesystem %s:/tmp/thirdrescVault" % hostname, 'STDOUT_SINGLELINE', "Creating") # create third resource
        self.admin.assert_icommand("ils -L "+filename,'STDERR_SINGLELINE',"does not exist") # should not be listed
        self.admin.assert_icommand("iput "+filename)                            # put file
        self.admin.assert_icommand("irepl -R "+self.testresc+" "+filename)      # replicate to test resource
        self.admin.assert_icommand("irepl -R thirdresc "+filename)              # replicate to third resource
        self.admin.assert_icommand("irepl "+filename)                           # replicate overtop default resource
        self.admin.assert_icommand("ils -L "+filename,'STDOUT_SINGLELINE',filename)          # for debugging
        self.admin.assert_icommand("irepl -R "+self.testresc+" "+filename)      # replicate overtop test resource
        self.admin.assert_icommand("ils -L "+filename,'STDOUT_SINGLELINE',filename)          # for debugging
        self.admin.assert_icommand("irepl -R thirdresc "+filename)              # replicate overtop third resource
        self.admin.assert_icommand("ils -L "+filename,'STDOUT_SINGLELINE',filename)          # for debugging
        self.admin.assert_icommand_fail("ils -L "+filename,'STDOUT_SINGLELINE',[" 4 "," & "+filename]) # should not have a replica 4
        self.admin.assert_icommand_fail("ils -L "+filename,'STDOUT_SINGLELINE',[" 5 "," & "+filename]) # should not have a replica 5
        self.admin.assert_icommand("irm -f "+filename)                          # cleanup file
        self.admin.assert_icommand("iadmin rmresc thirdresc")                   # remove third resource
        # local cleanup
        os.remove(filepath)

    def test_irepl_over_existing_bad_replica__ticket_1705(self):
        # local setup
        filename = "reploverwritebad.txt"
        filepath = lib.create_local_testfile(filename)
        doublefile = "doublefile.txt"
        os.system("cat %s %s > %s" % (filename, filename, doublefile))
        doublesize = str(os.stat(doublefile).st_size)
        # assertions
        self.admin.assert_icommand("ils -L "+filename,'STDERR_SINGLELINE',"does not exist") # should not be listed
        self.admin.assert_icommand("iput "+filename)                            # put file
        self.admin.assert_icommand("ils -L "+filename,'STDOUT_SINGLELINE',filename)          # for debugging
        self.admin.assert_icommand("irepl -R "+self.testresc+" "+filename)      # replicate to test resource
        self.admin.assert_icommand("ils -L "+filename,'STDOUT_SINGLELINE',filename)          # for debugging
        self.admin.assert_icommand("iput -f %s %s" % (doublefile, filename) )   # overwrite default repl with different data
        self.admin.assert_icommand("ils -L "+filename,'STDOUT_SINGLELINE',[" 0 "," & "+filename]) # default resource cache should have clean copy
        self.admin.assert_icommand("ils -L "+filename,'STDOUT_SINGLELINE',[" 0 "," "+doublesize+" "," & "+filename]) # default resource cache should have new double clean copy
        self.admin.assert_icommand("ils -L "+filename,'STDOUT_SINGLELINE',[" 1 "," & "+filename]) # default resource archive should have clean copy
        self.admin.assert_icommand("ils -L "+filename,'STDOUT_SINGLELINE',[" 1 "," "+doublesize+" "," & "+filename]) # default resource archive should have new double clean copy
        self.admin.assert_icommand_fail("ils -L "+filename,'STDOUT_SINGLELINE',[" 2 "+self.testresc," "+doublesize+" ","  "+filename]) # test resource should not have doublesize file
        self.admin.assert_icommand("irepl -R "+self.testresc+" "+filename)      # replicate back onto test resource
        self.admin.assert_icommand("ils -L "+filename,'STDOUT_SINGLELINE',[" 2 "+self.testresc," "+doublesize+" "," & "+filename]) # test resource should have new clean doublesize file
        self.admin.assert_icommand_fail("ils -L "+filename,'STDOUT_SINGLELINE',[" 3 "," & "+filename]) # should not have a replica 3
        # local cleanup
        os.remove(filepath)
        os.remove(doublefile)

    def test_iput_with_purgec(self):
        # local setup
        filename = "purgecfile.txt"
        filepath = os.path.abspath(filename)
        f = open(filepath,'wb')
        f.write("TESTFILE -- ["+filepath+"]")
        f.close()

        # assertions
        self.admin.assert_icommand_fail("ils -L "+filename,'STDOUT_SINGLELINE',filename) # should not be listed
        self.admin.assert_icommand("iput --purgec "+filename) # put file
        self.admin.assert_icommand_fail("ils -L "+filename,'STDOUT_SINGLELINE',[" 0 ",filename]) # should not be listed (trimmed)
        self.admin.assert_icommand("ils -L "+filename,'STDOUT_SINGLELINE',[" 1 ",filename]) # should be listed once - replica 1
        self.admin.assert_icommand_fail("ils -L "+filename,'STDOUT_SINGLELINE',[" 2 ",filename]) # should be listed only once

        # local cleanup
        output = commands.getstatusoutput( 'rm '+filepath )

    def test_iget_with_purgec(self):
        # local setup
        filename = "purgecgetfile.txt"
        filepath = os.path.abspath(filename)
        f = open(filepath,'wb')
        f.write("TESTFILE -- ["+filepath+"]")
        f.close()

        # assertions
        self.admin.assert_icommand_fail("ils -L "+filename,'STDOUT_SINGLELINE',filename) # should not be listed
        self.admin.assert_icommand("iput "+filename) # put file
        self.admin.assert_icommand("iget -f --purgec "+filename) # get file and purge 'cached' replica
        self.admin.assert_icommand_fail("ils -L "+filename,'STDOUT_SINGLELINE',[" 0 ",filename]) # should not be listed (trimmed)
        self.admin.assert_icommand("ils -L "+filename,'STDOUT_SINGLELINE',[" 1 ",filename]) # should be listed once
        self.admin.assert_icommand_fail("ils -L "+filename,'STDOUT_SINGLELINE',[" 2 ",filename]) # should not be listed

        # local cleanup
        output = commands.getstatusoutput( 'rm '+filepath )

    def test_irepl_with_purgec(self):
        # local setup
        filename = "purgecreplfile.txt"
        filepath = os.path.abspath(filename)
        f = open(filepath,'wb')
        f.write("TESTFILE -- ["+filepath+"]")
        f.close()

        # assertions
        self.admin.assert_icommand_fail("ils -L "+filename,'STDOUT_SINGLELINE',filename) # should not be listed
        self.admin.assert_icommand("iput "+filename) # put file
        self.admin.assert_icommand("irepl -R "+self.testresc+" --purgec "+filename) # replicate to test resource
        self.admin.assert_icommand_fail("ils -L "+filename,'STDOUT_SINGLELINE',[" 0 ",filename]) # should not be listed (trimmed)
        self.admin.assert_icommand("ils -L "+filename,'STDOUT_SINGLELINE',[" 1 ",filename]) # should be listed twice - 2 of 3
        self.admin.assert_icommand("ils -L "+filename,'STDOUT_SINGLELINE',[" 2 ",filename]) # should be listed twice - 1 of 3

        # local cleanup
        output = commands.getstatusoutput( 'rm '+filepath )<|MERGE_RESOLUTION|>--- conflicted
+++ resolved
@@ -19,24 +19,16 @@
         hostname = lib.get_hostname()
         with lib.make_session_for_existing_admin() as admin_session:
             keypairfile='/projects/irods/vsphere-testing/externals/amazon_web_services-CI.keypair'
-<<<<<<< HEAD
-            bucketname=os.environ.get('S3BUCKET', 'irods-ci')
-            s3params='S3_DEFAULT_HOSTNAME=s3.amazonaws.com;S3_AUTH_FILE='+keypairfile+';S3_RETRY_COUNT=15;S3_WAIT_TIME_SEC=1;S3_PROTO=HTTPS;S3_MPU_CHUNK=10;S3_MPU_THREADS=4'
+            s3bucketname=os.environ.get('S3BUCKET', 'irods-ci')
+            s3hostname='s3.amazonaws.com'
+            s3proto='http'
+            s3stsdate=''
+            s3params='S3_DEFAULT_HOSTNAME='+s3hostname+';S3_AUTH_FILE='+keypairfile+';S3_RETRY_COUNT=15;S3_WAIT_TIME_SEC=1;S3_PROTO='+s3proto+';S3_MPU_CHUNK=10;S3_MPU_THREADS=4;S3_STSDATE='+s3stsdate;
             s3params=os.environ.get('S3PARAMS', s3params);
             admin_session.assert_icommand("iadmin modresc demoResc name origResc", 'STDOUT_SINGLELINE', 'rename', stdin_string='yes\n')
             admin_session.assert_icommand("iadmin mkresc demoResc compound", 'STDOUT_SINGLELINE', 'compound')
             admin_session.assert_icommand("iadmin mkresc cacheResc 'unixfilesystem' "+hostname+":/var/lib/irods/cacheRescVault", 'STDOUT_SINGLELINE', 'cacheResc')
             admin_session.assert_icommand('iadmin mkresc archiveResc s3 '+hostname+':/'+bucketname+'/irods/Vault "'+s3params+'"', 'STDOUT_SINGLELINE', 'archiveResc')
-=======
-            s3hostname='s3.amazonaws.com'
-            s3bucketname='irods-ci'
-            s3proto='http'
-            s3stsdate=''
-            admin_session.assert_icommand("iadmin modresc demoResc name origResc", 'STDOUT_SINGLELINE', 'rename', stdin_string='yes\n')
-            admin_session.assert_icommand("iadmin mkresc demoResc compound", 'STDOUT_SINGLELINE', 'compound')
-            admin_session.assert_icommand("iadmin mkresc cacheResc 'unixfilesystem' "+hostname+":/var/lib/irods/cacheRescVault", 'STDOUT_SINGLELINE', 'cacheResc')
-            admin_session.assert_icommand('iadmin mkresc archiveResc s3 '+hostname+':/'+s3bucketname+'/irods/Vault "S3_DEFAULT_HOSTNAME='+s3hostname+';S3_AUTH_FILE='+keypairfile+';S3_RETRY_COUNT=15;S3_WAIT_TIME_SEC=1;S3_PROTO='+s3proto+';S3_STSDATE='+s3stsdate+'"', 'STDOUT_SINGLELINE', 'archiveResc')
->>>>>>> aa3942b6
             admin_session.assert_icommand("iadmin addchildtoresc demoResc cacheResc cache")
             admin_session.assert_icommand("iadmin addchildtoresc demoResc archiveResc archive")
         super(Test_Compound_with_S3_Resource, self).setUp()
